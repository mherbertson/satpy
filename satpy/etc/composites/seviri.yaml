--- conflicted
+++ resolved
@@ -173,7 +173,6 @@
     - ci_pal
     standard_name: convection_initiation_prob90
 
-<<<<<<< HEAD
   realistic_colors:
     compositor: !!python/name:satpy.composites.RealisticColors
     standard_name: realistic_colors
@@ -184,7 +183,7 @@
         modifiers: [sunz_corrected]
       - name: HRV
         modifiers: [sunz_corrected]
-=======
+
   ir_overview:
     compositor: !!python/name:satpy.composites.RGBCompositor
     prerequisites:
@@ -192,5 +191,4 @@
       modifiers: [co2_corrected]
     - 10.8
     - 12.0
-    standard_name: ir_overview
->>>>>>> c87ba672
+    standard_name: ir_overview