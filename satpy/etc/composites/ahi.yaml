sensor_name: visir/ahi

modifiers:
  rayleigh_corrected:
    modifier: !!python/name:satpy.modifiers.PSPRayleighReflectance
    atmosphere: us-standard
    aerosol_type: marine_clean_aerosol
    prerequisites:
    - wavelength: 0.64
      modifiers: [sunz_corrected]
    optional_prerequisites:
    - satellite_azimuth_angle
    - satellite_zenith_angle
    - solar_azimuth_angle
    - solar_zenith_angle

<<<<<<< HEAD
  true_color_reproduction_rayleigh_corrected:
=======
  no_aerosol_rayleigh_corrected:
>>>>>>> 2067358c
    modifier: !!python/name:satpy.modifiers.PSPRayleighReflectance
    atmosphere: us-standard
    aerosol_type: rayleigh_only
    prerequisites:
    - name: B03
      modifiers: [sunz_corrected]
    optional_prerequisites:
    - satellite_azimuth_angle
    - satellite_zenith_angle
    - solar_azimuth_angle
    - solar_zenith_angle

composites:
  green:
    compositor: !!python/name:satpy.composites.ahi.GreenCorrector
    # FUTURE: Set a wavelength...see what happens. Dependency finding
    #         probably wouldn't work.
    prerequisites:
    # should we be using the most corrected or least corrected inputs?
    # what happens if something requests more modifiers on top of this?
    - wavelength: 0.51
      modifiers: [sunz_corrected, rayleigh_corrected]
    - wavelength: 0.85
      modifiers: [sunz_corrected]
    standard_name: toa_bidirectional_reflectance

  green_true_color_reproduction:
    # JMA True Color Reproduction green band
    # http://www.jma.go.jp/jma/jma-eng/satellite/introduction/TCR.html
    compositor: !!python/name:satpy.composites.ahi.GreenCorrector
    fractions: [0.6321, 0.2928, 0.0751]
    prerequisites:
    - name: B02
<<<<<<< HEAD
      modifiers: [sunz_corrected, true_color_reproduction_rayleigh_corrected]
    - name: B03
      modifiers: [sunz_corrected, true_color_reproduction_rayleigh_corrected]
=======
      modifiers: [sunz_corrected, no_aerosol_rayleigh_corrected]
    - name: B03
      modifiers: [sunz_corrected, no_aerosol_rayleigh_corrected]
>>>>>>> 2067358c
    - name: B04
      modifiers: [sunz_corrected]
    standard_name: none

  green_nocorr:
    compositor: !!python/name:satpy.composites.ahi.GreenCorrector
    # FUTURE: Set a wavelength...see what happens. Dependency finding
    #         probably wouldn't work.
    prerequisites:
    # should we be using the most corrected or least corrected inputs?
    # what happens if something requests more modifiers on top of this?
    - wavelength: 0.51
    - wavelength: 0.85
    standard_name: toa_reflectance

  airmass:
    # PDF slides: https://www.eumetsat.int/website/home/News/ConferencesandEvents/DAT_2833302.html
    # Under session 2 by Akihiro Shimizu (JMA)
    compositor: !!python/name:satpy.composites.GenericCompositor
    prerequisites:
      - compositor: !!python/name:satpy.composites.DifferenceCompositor
        prerequisites:
          - name: B08
          - name: B10
      - compositor: !!python/name:satpy.composites.DifferenceCompositor
        prerequisites:
          - name: B12
          - name: B14
      - name: B08
    standard_name: airmass

  ash:
    compositor: !!python/name:satpy.composites.GenericCompositor
    prerequisites:
      - compositor: !!python/name:satpy.composites.DifferenceCompositor
        prerequisites:
          - name: B15
          - name: B13
      - compositor: !!python/name:satpy.composites.DifferenceCompositor
        prerequisites:
          - name: B14
          - name: B11
      - name: B13
    standard_name: ash

  dust:
    compositor: !!python/name:satpy.composites.GenericCompositor
    prerequisites:
      - compositor: !!python/name:satpy.composites.DifferenceCompositor
        prerequisites:
          - name: B15
          - name: B13
      - compositor: !!python/name:satpy.composites.DifferenceCompositor
        prerequisites:
          - name: B14
          - name: B11
      - name: B13
    standard_name: dust

  fog:
    compositor: !!python/name:satpy.composites.GenericCompositor
    prerequisites:
      - compositor: !!python/name:satpy.composites.DifferenceCompositor
        prerequisites:
          - name: B15
          - name: B13
      - compositor: !!python/name:satpy.composites.DifferenceCompositor
        prerequisites:
          - name: B14
          - name: B11
      - name: B13
    standard_name: fog

  night_microphysics:
    compositor: !!python/name:satpy.composites.GenericCompositor
    prerequisites:
      - compositor: !!python/name:satpy.composites.DifferenceCompositor
        prerequisites:
          - name: B15
          - name: B13
      - compositor: !!python/name:satpy.composites.DifferenceCompositor
        prerequisites:
          - name: B14
          - name: B07
      - name: B13
    standard_name: night_microphysics

  fire_temperature:
    # CIRA: Original VIIRS
    compositor: !!python/name:satpy.composites.GenericCompositor
    prerequisites:
    - wavelength: 3.85
      calibration: radiance
    - wavelength: 2.26
      calibration: radiance
    - wavelength: 1.61
      calibration: radiance
    standard_name: fire_temperature
    name: fire_temperature
  fire_temperature_awips:
    # CIRA: EUMETSAT
    compositor: !!python/name:satpy.composites.GenericCompositor
    prerequisites:
    - wavelength: 3.85
    - wavelength: 2.26
    - wavelength: 1.61
    standard_name: fire_temperature
    name: fire_temperature_awips

  fire_temperature_eumetsat:
    # CIRA: AWIPS
    compositor: !!python/name:satpy.composites.GenericCompositor
    prerequisites:
    - wavelength: 3.85
    - wavelength: 2.26
    - wavelength: 1.61
    standard_name: fire_temperature
    name: fire_temperature_eumetsat
  fire_temperature_39refl:
    # CIRA: All bands in Reflectance units (%)
    compositor: !!python/name:satpy.composites.GenericCompositor
    prerequisites:
    - wavelength: 3.85
      modifiers: [nir_reflectance]
    - wavelength: 2.26
      modifiers: [sunz_corrected]
    - wavelength: 1.61
      modifiers: [sunz_corrected]
    standard_name: fire_temperature
    name: fire_temperature_39refl

  overview:
    compositor: !!python/name:satpy.composites.GenericCompositor
    prerequisites:
    - name: B03
      modifiers: [sunz_corrected]
    - name: B04
      modifiers: [sunz_corrected]
    - name: B13
    standard_name: overview

  overview_raw:
    compositor: !!python/name:satpy.composites.GenericCompositor
    prerequisites:
      - B03
      - B04
      - B13
    standard_name: overview

  natural_color:
    compositor: !!python/name:satpy.composites.SelfSharpenedRGB
    prerequisites:
    - wavelength: 1.63
      modifiers: [sunz_corrected] #, rayleigh_corrected]
    - wavelength: 0.85
      modifiers: [sunz_corrected] #, rayleigh_corrected]
    - wavelength: 0.635
      modifiers: [sunz_corrected] #, rayleigh_corrected]
    high_resolution_band: blue
    standard_name: natural_color

  true_color:
    compositor: !!python/name:satpy.composites.SelfSharpenedRGB
    prerequisites:
    - name: B03
      modifiers: [sunz_corrected, rayleigh_corrected]
    - name: green
    - name: B01
      modifiers: [sunz_corrected, rayleigh_corrected]
    high_resolution_band: red
    standard_name: true_color

  natural_color_nocorr:
    compositor: !!python/name:satpy.composites.SelfSharpenedRGB
    prerequisites:
    - name: B05
    - name: B04
    - name: B03
    high_resolution_band: blue
    standard_name: natural_color

  true_color_nocorr:
    compositor: !!python/name:satpy.composites.SelfSharpenedRGB
    prerequisites:
    - name: B03
    - name: green_nocorr
    - name: B01
    high_resolution_band: red
    standard_name: true_color

  true_color_reproduction:
    # JMA True Color Reproduction
    # http://www.jma.go.jp/jma/jma-eng/satellite/introduction/TCR.html
    compositor: !!python/name:satpy.composites.SelfSharpenedRGB
    prerequisites:
      - name: B03
<<<<<<< HEAD
        modifiers: [sunz_corrected, true_color_reproduction_rayleigh_corrected]
      - name: green_true_color_reproduction
      - name: B01
        modifiers: [sunz_corrected, true_color_reproduction_rayleigh_corrected]
=======
        modifiers: [sunz_corrected, no_aerosol_rayleigh_corrected]
      - name: green_true_color_reproduction
      - name: B01
        modifiers: [sunz_corrected, no_aerosol_rayleigh_corrected]
>>>>>>> 2067358c
    standard_name: true_color_reproduction

#  true_color_reducedsize_land:
#    compositor: !!python/name:satpy.composites.GenericCompositor
#    prerequisites:
#    - wavelength: 0.65
#      modifiers: [reducer4, effective_solar_pathlength_corrected,
#                  rayleigh_corrected_reducedsize_land]
#    - wavelength: 0.51
#      modifiers: [reducer2, vegetation_corrected_reduced, effective_solar_pathlength_corrected,
#                  rayleigh_corrected_reducedsize_land]
#    - wavelength: 0.46
#      modifiers: [reducer2, effective_solar_pathlength_corrected,
#                  rayleigh_corrected_reducedsize_land]
#    standard_name: true_color
#
#  true_color_reducedsize_marine_tropical:
#    compositor: !!python/name:satpy.composites.GenericCompositor
#    prerequisites:
#    - wavelength: 0.65
#      modifiers: [reducer4, effective_solar_pathlength_corrected,
#                  rayleigh_corrected_reducedsize_marine_tropical]
#    - wavelength: 0.51
#      modifiers: [reducer2, vegetation_corrected_reduced, effective_solar_pathlength_corrected,
#                  rayleigh_corrected_reducedsize_marine_tropical]
#    - wavelength: 0.46
#      modifiers: [reducer2, effective_solar_pathlength_corrected,
#                  rayleigh_corrected_reducedsize_marine_tropical]
#    standard_name: true_color

  day_microphysics_eum:
    compositor: !!python/name:satpy.composites.GenericCompositor
    prerequisites:
    - wavelength: 0.86
    - wavelength: 3.9
      modifiers: [nir_reflectance]
    - wavelength: 10.4
    standard_name: day_microphysics

  day_microphysics_ahi:
    compositor: !!python/name:satpy.composites.GenericCompositor
    prerequisites:
    - wavelength: 0.86
    - wavelength: 2.3
    - wavelength: 10.4
    standard_name: day_microphysics

  cloud_phase_distinction:
    compositor: !!python/name:satpy.composites.GenericCompositor
    prerequisites:
    - wavelength: 10.4
    - wavelength: 0.64
    - wavelength: 1.6
    standard_name: cloud_phase_distinction

  colorized_ir_clouds:
    compositor: !!python/name:satpy.composites.SingleBandCompositor
    prerequisites:
      - name: B13
    standard_name: colorized_ir_clouds

  water_vapors1:
    compositor: !!python/name:satpy.composites.GenericCompositor
    prerequisites:
    - wavelength: 10.4
    - wavelength: 6.2
    - wavelength: 7.3
    standard_name: water_vapors1

  mid_vapor:
    compositor: !!python/name:satpy.composites.DifferenceCompositor
    prerequisites:
    - wavelength: 7.3
    - wavelength: 6.2
    standard_name: mid_vapor

  water_vapors2:
    compositor: !!python/name:satpy.composites.GenericCompositor
    prerequisites:
    - name: mid_vapor
    - wavelength: 7.3
    - wavelength: 6.2
    standard_name: water_vapors2

  convection:
    compositor: !!python/name:satpy.composites.GenericCompositor
    prerequisites:
    - compositor: !!python/name:satpy.composites.DifferenceCompositor
      prerequisites:
        - 6.7
        - 7.3
    - compositor: !!python/name:satpy.composites.DifferenceCompositor
      prerequisites:
        - 3.75
        - 10.4
    - compositor: !!python/name:satpy.composites.DifferenceCompositor
      prerequisites:
        - 1.63
        - 0.635
    standard_name: convection

  ir_cloud_day:
    standard_name: ir_cloud_day
    compositor: !!python/name:satpy.composites.CloudCompositor
    prerequisites:
      - name: B14

  true_color_with_night_ir:
    compositor: !!python/name:satpy.composites.DayNightCompositor
    standard_name: true_color_with_night_ir
    prerequisites:
      - true_color
      - night_ir_with_background

  true_color_with_night_ir_hires:
    compositor: !!python/name:satpy.composites.DayNightCompositor
    standard_name: true_color_with_night_ir_hires
    prerequisites:
      - true_color
      - night_ir_with_background_hires

  night_ir_alpha:
    compositor: !!python/name:satpy.composites.GenericCompositor
    standard_name: night_ir_alpha
    prerequisites:
      - name: B07
      - name: B13
      - name: B15
      - name: B13

  night_ir_with_background:
    compositor: !!python/name:satpy.composites.BackgroundCompositor
    standard_name: night_ir_with_background
    prerequisites:
      - night_ir_alpha
      - _night_background

  night_ir_with_background_hires:
    compositor: !!python/name:satpy.composites.BackgroundCompositor
    standard_name: night_ir_with_background_hires
    prerequisites:
      - night_ir_alpha
      - _night_background_hires<|MERGE_RESOLUTION|>--- conflicted
+++ resolved
@@ -14,11 +14,7 @@
     - solar_azimuth_angle
     - solar_zenith_angle
 
-<<<<<<< HEAD
-  true_color_reproduction_rayleigh_corrected:
-=======
   no_aerosol_rayleigh_corrected:
->>>>>>> 2067358c
     modifier: !!python/name:satpy.modifiers.PSPRayleighReflectance
     atmosphere: us-standard
     aerosol_type: rayleigh_only
@@ -52,15 +48,9 @@
     fractions: [0.6321, 0.2928, 0.0751]
     prerequisites:
     - name: B02
-<<<<<<< HEAD
-      modifiers: [sunz_corrected, true_color_reproduction_rayleigh_corrected]
-    - name: B03
-      modifiers: [sunz_corrected, true_color_reproduction_rayleigh_corrected]
-=======
       modifiers: [sunz_corrected, no_aerosol_rayleigh_corrected]
     - name: B03
       modifiers: [sunz_corrected, no_aerosol_rayleigh_corrected]
->>>>>>> 2067358c
     - name: B04
       modifiers: [sunz_corrected]
     standard_name: none
@@ -257,17 +247,10 @@
     compositor: !!python/name:satpy.composites.SelfSharpenedRGB
     prerequisites:
       - name: B03
-<<<<<<< HEAD
-        modifiers: [sunz_corrected, true_color_reproduction_rayleigh_corrected]
-      - name: green_true_color_reproduction
-      - name: B01
-        modifiers: [sunz_corrected, true_color_reproduction_rayleigh_corrected]
-=======
         modifiers: [sunz_corrected, no_aerosol_rayleigh_corrected]
       - name: green_true_color_reproduction
       - name: B01
         modifiers: [sunz_corrected, no_aerosol_rayleigh_corrected]
->>>>>>> 2067358c
     standard_name: true_color_reproduction
 
 #  true_color_reducedsize_land:
