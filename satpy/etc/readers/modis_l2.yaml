--- conflicted
+++ resolved
@@ -155,29 +155,17 @@
     name: scan_start_time
     long_name: TAI time at start of scan replicated across the swath
     units: seconds since 1993-1-1 00:00:00.0 0
-<<<<<<< HEAD
     file_type: [mod05_hdf, mod06_hdf]
-=======
-    file_type: mod05_hdf
->>>>>>> 92bf103c
     coordinates: [longitude, latitude]
     resolution:
       5000:
         file_key: Scan_Start_Time
 
-<<<<<<< HEAD
   sensor_zenith_angle:
     name: sensor_zenith_angle
     long_name: Sensor Zenith Angle, Cell to Sensor
     units: degree
     file_type: [mod05_hdf, mod06_hdf]
-=======
-  sensor_zenith:
-    name: sensor_zenith
-    long_name: Sensor Zenith Angle, Cell to Sensor
-    units: degree
-    file_type: mod05_hdf
->>>>>>> 92bf103c
     coordinates: [longitude, latitude]
     resolution:
       5000:
