--- conflicted
+++ resolved
@@ -21,7 +21,6 @@
       - name: gamma
         method: !!python/name:satpy.enhancements.gamma
         kwargs: {gamma: 1.5}
-<<<<<<< HEAD
   abi_brightness_temperature:
     standard_name: toa_brightness_temperature
     sensor: abi
@@ -32,7 +31,6 @@
           threshold: 242.0
           min_in: 163.0
           max_in: 330.0
-=======
 
   airmass:
     standard_name: airmass
@@ -154,5 +152,4 @@
       kwargs:
         stretch: crude
         min_stretch: [ 0.0,   0.0,   0.0]
-        max_stretch: [97.5, 108.6, 100.0]
->>>>>>> bfc7bfb5
+        max_stretch: [97.5, 108.6, 100.0]