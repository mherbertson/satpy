--- conflicted
+++ resolved
@@ -1,10 +1,4 @@
-#!/usr/bin/env python
-# -*- coding: utf-8 -*-
-<<<<<<< HEAD
-# Copyright (c) 2015-2021 Satpy developers
-=======
 # Copyright (c) 2015-2022 Satpy developers
->>>>>>> 30f73c5f
 #
 # This file is part of satpy.
 #
