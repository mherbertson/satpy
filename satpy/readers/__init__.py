--- conflicted
+++ resolved
@@ -783,14 +783,7 @@
         return None
 
 
-<<<<<<< HEAD
 def open_file_or_filename(unknown_file_thing, mode="r"):
-    """Try to open the *unknown_file_thing*, otherwise return the filename."""
-    try:
-        f_obj = unknown_file_thing.open(mode=mode)
-    except AttributeError:
-=======
-def open_file_or_filename(unknown_file_thing):
     """Try to open the provided file "thing" if needed, otherwise return the filename or Path.
 
     This wraps the logic of getting something like an fsspec OpenFile object
@@ -801,11 +794,10 @@
 
     """
     if isinstance(unknown_file_thing, pathlib.Path):
->>>>>>> 6c9d8b21
         f_obj = unknown_file_thing
     else:
         try:
-            f_obj = unknown_file_thing.open()
+            f_obj = unknown_file_thing.open(mode=mode)
         except AttributeError:
             f_obj = unknown_file_thing
     return f_obj