#!/usr/bin/env python
# -*- coding: utf-8 -*-

# Copyright (c) 2017-2018 PyTroll Community

# Author(s):

#   Adam Dybbroe <adam.dybbroe@smhi.se>
#   Ulrich Hamann <ulrich.hamann@meteoswiss.ch>
#   Sauli Joro <sauli.joro@eumetsat.int>
#   Colin Duff <colin.duff@external.eumetsat.int>

# This program is free software: you can redistribute it and/or modify
# it under the terms of the GNU General Public License as published by
# the Free Software Foundation, either version 3 of the License, or
# (at your option) any later version.

# This program is distributed in the hope that it will be useful,
# but WITHOUT ANY WARRANTY; without even the implied warranty of
# MERCHANTABILITY or FITNESS FOR A PARTICULAR PURPOSE.  See the
# GNU General Public License for more details.

# You should have received a copy of the GNU General Public License
# along with this program.  If not, see <http://www.gnu.org/licenses/>.

"""SEVIRI native format reader.

References:
    MSG Level 1.5 Native Format File Definition
    https://www.eumetsat.int/website/wcm/idc/idcplg?IdcService=GET_FILE&dDocName=PDF_FG15_MSG-NATIVE-FORMAT-15&RevisionSelectionMethod=LatestReleased&Rendition=Web
    MSG Level 1.5 Image Data Format Description
    https://www.eumetsat.int/website/wcm/idc/idcplg?IdcService=GET_FILE&dDocName=PDF_TEN_05105_MSG_IMG_DATA&RevisionSelectionMethod=LatestReleased&Rendition=Web
"""

import logging
from datetime import datetime
import numpy as np

import xarray as xr
import dask.array as da

from satpy import CHUNK_SIZE
from pyresample import geometry

from satpy.readers.file_handlers import BaseFileHandler
from satpy.readers.eum_base import recarray2dict
from satpy.readers.msg_base import (SEVIRICalibrationHandler,
                                    CHANNEL_NAMES, CALIB, SATNUM,
                                    dec10216, VISIR_NUM_COLUMNS,
                                    VISIR_NUM_LINES, HRV_NUM_COLUMNS)
from satpy.readers.native_msg_hdr import (GSDTRecords, native_header,
                                          native_trailer)


logger = logging.getLogger('native_msg')


class NativeMSGFileHandler(BaseFileHandler, SEVIRICalibrationHandler):
    """SEVIRI native format reader.
    The Level1.5 Image data calibration method can be changed by adding the
    required mode to the Scene object instantiation  kwargs eg
    kwargs = {"calib_mode": "gsics",}
    """

    def __init__(self, filename, filename_info, filetype_info,  calib_mode='nominal'):
        """Initialize the reader."""
        super(NativeMSGFileHandler, self).__init__(filename,
                                                   filename_info,
                                                   filetype_info)
<<<<<<< HEAD
        self.platform_name = None
        self.calib_mode = calib_mode
=======
>>>>>>> ddb8cd17

        # Declare required variables.
        # Assume a full disk file, reset in _read_header if otherwise.
        self.header = {}
        self.mda = {}
        self.mda['is_full_disk'] = True
        self.trailer = {}

        # Read header, prepare dask-array, read trailer
        # Available channels are known only after the header has been read
        self._read_header()
        self.dask_array = da.from_array(self._get_memmap(), chunks=(CHUNK_SIZE,))
        self._read_trailer()

    @property
    def start_time(self):
        return self.header['15_DATA_HEADER']['ImageAcquisition'][
            'PlannedAcquisitionTime']['TrueRepeatCycleStart']

    @property
    def end_time(self):
        return self.header['15_DATA_HEADER']['ImageAcquisition'][
            'PlannedAcquisitionTime']['PlannedRepeatCycleEnd']

    @staticmethod
    def _calculate_area_extent(center_point, north, east, south, west,
                               we_offset, ns_offset, column_step, line_step):

        ll_c = (center_point - west - 0.5 + we_offset) * column_step
        ll_l = (south - center_point - 0.5 + ns_offset) * line_step
        ur_c = (center_point - east + 0.5 + we_offset) * column_step
        ur_l = (north - center_point + 0.5 + ns_offset) * line_step

        return (ll_c, ll_l, ur_c, ur_l)

    def _get_data_dtype(self):
        """Get the dtype of the file based on the actual available channels"""

        pkhrec = [
            ('GP_PK_HEADER', GSDTRecords.gp_pk_header),
            ('GP_PK_SH1', GSDTRecords.gp_pk_sh1)
        ]
        pk_head_dtype = np.dtype(pkhrec)

        def get_lrec(cols):
            lrec = [
                ("gp_pk", pk_head_dtype),
                ("version", np.uint8),
                ("satid", np.uint16),
                ("time", (np.uint16, 5)),
                ("lineno", np.uint32),
                ("chan_id", np.uint8),
                ("acq_time", (np.uint16, 3)),
                ("line_validity", np.uint8),
                ("line_rquality", np.uint8),
                ("line_gquality", np.uint8),
                ("line_data", (np.uint8, cols))
            ]

            return lrec

        # each pixel is 10-bits -> one line of data has 25% more bytes
        # than the number of columns suggest (10/8 = 1.25)
        visir_rec = get_lrec(int(self.mda['number_of_columns'] * 1.25))
        number_of_visir_channels = len(
            [s for s in self.mda['channel_list'] if not s == 'HRV'])
        drec = [('visir', (visir_rec, number_of_visir_channels))]

        if self.mda['available_channels']['HRV']:
            hrv_rec = get_lrec(int(self.mda['hrv_number_of_columns'] * 1.25))
            drec.append(('hrv', (hrv_rec, 3)))

        return np.dtype(drec)

    def _get_memmap(self):
        """Get the memory map for the SEVIRI data"""

        with open(self.filename) as fp:

            data_dtype = self._get_data_dtype()
            hdr_size = native_header.itemsize

            return np.memmap(fp, dtype=data_dtype,
                             shape=(self.mda['number_of_lines'],),
                             offset=hdr_size, mode="r")

    def _read_header(self):
        """Read the header info"""

        data = np.fromfile(self.filename,
                           dtype=native_header, count=1)

        self.header.update(recarray2dict(data))

        data15hd = self.header['15_DATA_HEADER']
        sec15hd = self.header['15_SECONDARY_PRODUCT_HEADER']

        # Set the list of available channels:
        self.mda['available_channels'] = get_available_channels(self.header)
        self.mda['channel_list'] = [i for i in CHANNEL_NAMES.values()
                                    if self.mda['available_channels'][i]]

        self.mda['platform_id'] = data15hd[
            'SatelliteStatus']['SatelliteDefinition']['SatelliteId']
        self.mda['platform_name'] = "Meteosat-" + SATNUM[self.mda['platform_id']]

        equator_radius = data15hd['GeometricProcessing'][
            'EarthModel']['EquatorialRadius'] * 1000.
        north_polar_radius = data15hd[
            'GeometricProcessing']['EarthModel']['NorthPolarRadius'] * 1000.
        south_polar_radius = data15hd[
            'GeometricProcessing']['EarthModel']['SouthPolarRadius'] * 1000.
        polar_radius = (north_polar_radius + south_polar_radius) * 0.5
        ssp_lon = data15hd['ImageDescription'][
            'ProjectionDescription']['LongitudeOfSSP']

        self.mda['projection_parameters'] = {'a': equator_radius,
                                             'b': polar_radius,
                                             'h': 35785831.00,
                                             'ssp_longitude': ssp_lon}

        north = int(sec15hd['NorthLineSelectedRectangle']['Value'])
        east = int(sec15hd['EastColumnSelectedRectangle']['Value'])
        south = int(sec15hd['SouthLineSelectedRectangle']['Value'])
        west = int(sec15hd['WestColumnSelectedRectangle']['Value'])

        ncolumns = west - east + 1
        nrows = north - south + 1

        # check if the file has less rows or columns than
        # the maximum, if so it is an area of interest file
        if (nrows < VISIR_NUM_LINES) or (ncolumns < VISIR_NUM_COLUMNS):
            self.mda['is_full_disk'] = False

        # If the number of columns in the file is not divisible by 4,
        # UMARF will add extra columns to the file
        modulo = ncolumns % 4
        padding = 0
        if modulo > 0:
            padding = 4 - modulo
        cols_visir = ncolumns + padding

        # Check the VISIR calculated column dimension against
        # the header information
        cols_visir_hdr = int(sec15hd['NumberColumnsVISIR']['Value'])
        if cols_visir_hdr != cols_visir:
            logger.warning(
                "Number of VISIR columns from the header is incorrect!")
            logger.warning("Header: %d", cols_visir_hdr)
            logger.warning("Calculated: = %d", cols_visir)

        # HRV Channel - check if the area is reduced in east west
        # direction as this affects the number of columns in the file
        cols_hrv_hdr = int(sec15hd['NumberColumnsHRV']['Value'])
        if ncolumns < VISIR_NUM_COLUMNS:
            cols_hrv = cols_hrv_hdr
        else:
            cols_hrv = int(cols_hrv_hdr / 2)

        # self.mda represents the 16bit dimensions not 10bit
        self.mda['number_of_lines'] = int(sec15hd['NumberLinesVISIR']['Value'])
        self.mda['number_of_columns'] = cols_visir
        self.mda['hrv_number_of_lines'] = int(sec15hd["NumberLinesHRV"]['Value'])
        self.mda['hrv_number_of_columns'] = cols_hrv

    def _read_trailer(self):

        hdr_size = native_header.itemsize
        data_size = (self._get_data_dtype().itemsize *
                     self.mda['number_of_lines'])

        with open(self.filename) as fp:

            fp.seek(hdr_size + data_size)
            data = np.fromfile(fp, dtype=native_trailer, count=1)

        self.trailer.update(recarray2dict(data))

    def get_area_def(self, dsid):

        a = self.mda['projection_parameters']['a']
        b = self.mda['projection_parameters']['b']
        h = self.mda['projection_parameters']['h']
        lon_0 = self.mda['projection_parameters']['ssp_longitude']

        proj_dict = {'a': float(a),
                     'b': float(b),
                     'lon_0': float(lon_0),
                     'h': float(h),
                     'proj': 'geos',
                     'units': 'm'}

        if dsid.name == 'HRV':
            nlines = self.mda['hrv_number_of_lines']
            ncols = self.mda['hrv_number_of_columns']
        else:
            nlines = self.mda['number_of_lines']
            ncols = self.mda['number_of_columns']

        area = geometry.AreaDefinition(
            'some_area_name',
            "On-the-fly area",
            'geosmsg',
            proj_dict,
            ncols,
            nlines,
            self.get_area_extent(dsid))

        return area

    def get_area_extent(self, dsid):

        data15hd = self.header['15_DATA_HEADER']
        sec15hd = self.header['15_SECONDARY_PRODUCT_HEADER']

        # check for Earth model as this affects the north-south and
        # west-east offsets
        # section 3.1.4.2 of MSG Level 1.5 Image Data Format Description
        earth_model = data15hd['GeometricProcessing']['EarthModel'][
            'TypeOfEarthModel']
        if earth_model == 2:
            ns_offset = 0
            we_offset = 0
        elif earth_model == 1:
            ns_offset = -0.5
            we_offset = 0.5
            if dsid.name == 'HRV':
                ns_offset = -1.5
                we_offset = 1.5
        else:
            raise NotImplementedError(
                'Unrecognised Earth model: {}'.format(earth_model)
            )

        # Calculations assume grid origin is south-east corner
        # section 7.2.4 of MSG Level 1.5 Image Data Format Description
        if dsid.name == 'HRV':
            reference_grid = 'ReferenceGridHRV'
        else:
            reference_grid = 'ReferenceGridVIS_IR'

        origins = {0: 'NW', 1: 'SW', 2: 'SE', 3: 'NE'}
        grid_origin = data15hd['ImageDescription'][
            reference_grid]['GridOrigin']
        if grid_origin != 2:
            msg = 'Grid origin not supported number: {}, {} corner'.format(
                grid_origin, origins[grid_origin]
            )
            raise NotImplementedError(msg)

        # When dealing with HRV channel and full disk, area extent is
        # in two pieces
        if (dsid.name == 'HRV') and self.mda['is_full_disk']:
            # NOTE: Implement HRV full disk area_extent
            # NotImplementedError does not catch this, it must
            # be used elsewhere already
            msg = 'HRV full disk area extent not implemented.'
            raise RuntimeError(msg)

        # Otherwise area extent is in one piece, corner points are
        # the same as for VISIR channels, HRV channel is having
        # three times the amount of columns and rows
        else:

            if dsid.name == 'HRV':
                center_point = HRV_NUM_COLUMNS/2
                coeff = 3
            else:
                center_point = VISIR_NUM_COLUMNS/2
                coeff = 1

            north = coeff * int(sec15hd['NorthLineSelectedRectangle']['Value'])
            east = coeff * int(sec15hd['EastColumnSelectedRectangle']['Value'])
            west = coeff * int(sec15hd['WestColumnSelectedRectangle']['Value'])
            south = coeff * int(sec15hd['SouthLineSelectedRectangle']['Value'])

            column_step = data15hd['ImageDescription'][
                reference_grid]['ColumnDirGridStep'] * 1000.0
            line_step = data15hd['ImageDescription'][
                reference_grid]['LineDirGridStep'] * 1000.0

            area_extent = self._calculate_area_extent(
                center_point, north, east,
                south, west, we_offset,
                ns_offset, column_step, line_step
            )

        return area_extent

    def get_dataset(self, dsid, info,
                    xslice=slice(None), yslice=slice(None)):

        if dsid.name not in self.mda['channel_list']:
            raise KeyError('Channel % s not available in the file' % dsid.name)
        elif dsid.name not in ['HRV']:
            shape = (self.mda['number_of_lines'], self.mda['number_of_columns'])

            # Check if there is only 1 channel in the list as a change
            # is needed in the arrray assignment ie channl id is not present
            if len(self.mda['channel_list']) == 1:
                raw = self.dask_array['visir']['line_data']
            else:
                i = self.mda['channel_list'].index(dsid.name)
                raw = self.dask_array['visir']['line_data'][:, i, :]

            data = dec10216(raw.flatten())
            data = da.flipud(da.fliplr((data.reshape(shape))))

        else:
            shape = (self.mda['hrv_number_of_lines'], self.mda['hrv_number_of_columns'])

            raw2 = self.dask_array['hrv']['line_data'][:, 2, :]
            raw1 = self.dask_array['hrv']['line_data'][:, 1, :]
            raw0 = self.dask_array['hrv']['line_data'][:, 0, :]

            shape_layer = (self.mda['number_of_lines'], self.mda['hrv_number_of_columns'])
            data2 = dec10216(raw2.flatten())
            data2 = da.flipud(da.fliplr((data2.reshape(shape_layer))))
            data1 = dec10216(raw1.flatten())
            data1 = da.flipud(da.fliplr((data1.reshape(shape_layer))))
            data0 = dec10216(raw0.flatten())
            data0 = da.flipud(da.fliplr((data0.reshape(shape_layer))))

            data = np.zeros(shape)
            idx = range(0, shape[0], 3)
            data[idx, :] = data2
            idx = range(1, shape[0], 3)
            data[idx, :] = data1
            idx = range(2, shape[0], 3)
            data[idx, :] = data0

        xarr = xr.DataArray(data, dims=['y', 'x']).where(data != 0).astype(np.float32)

        if xarr is None:
            dataset = None
        else:
            dataset = self.calibrate(xarr, dsid)
            dataset.attrs['units'] = info['units']
            dataset.attrs['wavelength'] = info['wavelength']
            dataset.attrs['standard_name'] = info['standard_name']
            dataset.attrs['platform_name'] = self.mda['platform_name']
            dataset.attrs['sensor'] = 'seviri'

        return dataset

    def calibrate(self, data, dsid):
        """Calibrate the data."""
        tic = datetime.now()

        data15hdr = self.header['15_DATA_HEADER']
        calibration = dsid.calibration
        channel = dsid.name

        # even though all the channels may not be present in the file,
        # the header does have calibration coefficients for all the channels
        # hence, this channel index needs to refer to full channel list
        i = list(CHANNEL_NAMES.values()).index(channel)

        if calibration == 'counts':
            return data

        if calibration in ['radiance', 'reflectance', 'brightness_temperature']:
            # you cant apply GSICS values to the VIS channels
            visual_channels = ['HRV', 'VIS006', 'VIS008', 'IR_016']

            # determine the required calibration coefficients to use
            # for the Level 1.5 Header
            if (self.calib_mode.upper() != 'GSICS' and self.calib_mode.upper() != 'NOMINAL'):
                raise NotImplementedError(
                    'Unknown Calibration mode : Please check')

            # NB GSICS doesn't have calibration coeffs for VIS channels
            if (self.calib_mode.upper() != 'GSICS' or channel in visual_channels):
                coeffs = data15hdr[
                    'RadiometricProcessing']['Level15ImageCalibration']
                gain = coeffs['CalSlope'][i]
                offset = coeffs['CalOffset'][i]
            else:
                coeffs = data15hdr[
                    'RadiometricProcessing']['MPEFCalFeedback']
                gain = coeffs['GSICSCalCoeff'][i]
                offset = coeffs['GSICSOffsetCount'][i]
                offset = offset * gain
            res = self._convert_to_radiance(data, gain, offset)

        if calibration == 'reflectance':
            solar_irradiance = CALIB[self.mda['platform_id']][channel]["F"]
            res = self._vis_calibrate(res, solar_irradiance)

        elif calibration == 'brightness_temperature':
            cal_type = data15hdr['ImageDescription'][
                'Level15ImageProduction']['PlannedChanProcessing'][i]
            res = self._ir_calibrate(res, channel, cal_type)

        logger.debug("Calibration time " + str(datetime.now() - tic))
        return res


def get_available_channels(header):
    """Get the available channels from the header information"""

    chlist_str = header['15_SECONDARY_PRODUCT_HEADER'][
        'SelectedBandIDs']['Value']
    retv = {}

    for idx, char in zip(range(12), chlist_str):
        retv[CHANNEL_NAMES[idx + 1]] = (char == 'X')

    return retv<|MERGE_RESOLUTION|>--- conflicted
+++ resolved
@@ -67,11 +67,8 @@
         super(NativeMSGFileHandler, self).__init__(filename,
                                                    filename_info,
                                                    filetype_info)
-<<<<<<< HEAD
         self.platform_name = None
         self.calib_mode = calib_mode
-=======
->>>>>>> ddb8cd17
 
         # Declare required variables.
         # Assume a full disk file, reset in _read_header if otherwise.
