#!/usr/bin/env python
# -*- coding: utf-8 -*-

# Copyright (c) 2018-2023 Satpy developers
#
# This file is part of satpy.
#
# satpy is free software: you can redistribute it and/or modify it under the
# terms of the GNU General Public License as published by the Free Software
# Foundation, either version 3 of the License, or (at your option) any later
# version.
#
# satpy is distributed in the hope that it will be useful, but WITHOUT ANY
# WARRANTY; without even the implied warranty of MERCHANTABILITY or FITNESS FOR
# A PARTICULAR PURPOSE.  See the GNU General Public License for more details.
#
# You should have received a copy of the GNU General Public License along with
# satpy.  If not, see <http://www.gnu.org/licenses/>.

"""Unit tests for blending datasets with the Multiscene object."""

from datetime import datetime

import dask.array as da
import numpy as np
import pytest
import xarray as xr
from pyresample.geometry import AreaDefinition

from satpy import DataQuery, Scene
from satpy.multiscene import stack, timeseries
from satpy.tests.multiscene_tests.test_utils import (
    DEFAULT_SHAPE,
    _create_test_area,
    _create_test_dataset,
    _create_test_int8_dataset,
)
from satpy.tests.utils import make_dataid

NUM_TEST_ROWS = 2
NUM_TEST_COLS = 3


def _get_expected_stack_select(scene1: Scene, scene2: Scene) -> xr.DataArray:
    expected = scene2["polar-ct"]
    expected[..., NUM_TEST_ROWS, :] = scene1["geo-ct"][..., NUM_TEST_ROWS, :]
    expected[..., :, NUM_TEST_COLS] = scene1["geo-ct"][..., :, NUM_TEST_COLS]
    expected[..., -1, :] = scene1["geo-ct"][..., -1, :]
    return expected.compute()


def _get_expected_stack_blend(scene1: Scene, scene2: Scene) -> xr.DataArray:
    expected = scene2["polar-ct"].copy().compute().astype(np.float64)
    expected[..., NUM_TEST_ROWS, :] = 5 / 3  # (1*2 + 3*1) / (2 + 1)
    expected[..., :, NUM_TEST_COLS] = 5 / 3
    expected[..., -1, :] = np.nan  # (1*0 + 0*1) / (0 + 1)
    # weight of 1 is masked to 0 because invalid overlay value:
    expected[..., -1, NUM_TEST_COLS] = 2 / 2  # (1*2 + 0*1) / (2 + 0)
    return expected


@pytest.fixture()
def test_area():
    """Get area definition used by test DataArrays."""
    return _create_test_area()


@pytest.fixture(params=[np.int8, np.float32])
def data_type(request):
    """Get array data type of the DataArray being tested."""
    return request.param


@pytest.fixture(params=["", "L", "RGB", "RGBA"])
def image_mode(request):
    """Get image mode of the main DataArray being tested."""
    return request.param


@pytest.fixture()
def cloud_type_data_array1(test_area, data_type, image_mode):
    """Get DataArray for cloud type in the first test Scene."""
    dsid1 = make_dataid(
        name="geo-ct",
        resolution=3000,
        modifiers=()
    )
    shape = DEFAULT_SHAPE if len(image_mode) == 0 else (len(image_mode),) + DEFAULT_SHAPE
    dims = ("y", "x") if len(image_mode) == 0 else ("bands", "y", "x")
    if data_type is np.int8:
        data_arr = _create_test_int8_dataset(name="geo-ct", shape=shape, area=test_area, values=1, dims=dims)
    else:
        data_arr = _create_test_dataset(name="geo-ct", shape=shape, area=test_area, values=1.0, dims=dims)

    data_arr.attrs["platform_name"] = "Meteosat-11"
    data_arr.attrs["sensor"] = {"seviri"}
    data_arr.attrs["units"] = "1"
    data_arr.attrs["long_name"] = "NWC GEO CT Cloud Type"
    data_arr.attrs["orbital_parameters"] = {
        "satellite_nominal_altitude": 35785863.0,
        "satellite_nominal_longitude": 0.0,
        "satellite_nominal_latitude": 0,
    }
    data_arr.attrs["start_time"] = datetime(2023, 1, 16, 11, 9, 17)
    data_arr.attrs["end_time"] = datetime(2023, 1, 16, 11, 12, 22)
    data_arr.attrs["_satpy_id"] = dsid1
    return data_arr


@pytest.fixture()
def cloud_type_data_array2(test_area, data_type, image_mode):
    """Get DataArray for cloud type in the second test Scene."""
    dsid1 = make_dataid(
        name="polar-ct",
        resolution=1000,
        modifiers=()
    )
    shape = DEFAULT_SHAPE if len(image_mode) == 0 else (len(image_mode),) + DEFAULT_SHAPE
    dims = ("y", "x") if len(image_mode) == 0 else ("bands", "y", "x")
    if data_type is np.int8:
        data_arr = _create_test_int8_dataset(name="polar-ct", shape=shape, area=test_area, values=3, dims=dims)
        data_arr[..., -1, :] = data_arr.attrs["_FillValue"]
    else:
        data_arr = _create_test_dataset(name="polar-ct", shape=shape, area=test_area, values=3.0, dims=dims)
        data_arr[..., -1, :] = np.nan
    data_arr.attrs["platform_name"] = "NOAA-18"
    data_arr.attrs["sensor"] = {"avhrr-3"}
    data_arr.attrs["units"] = "1"
    data_arr.attrs["long_name"] = "SAFNWC PPS CT Cloud Type"
    data_arr.attrs["start_time"] = datetime(2023, 1, 16, 11, 12, 57, 500000)
    data_arr.attrs["end_time"] = datetime(2023, 1, 16, 11, 28, 1, 900000)
    data_arr.attrs["_satpy_id"] = dsid1
    return data_arr


@pytest.fixture()
def scene1_with_weights(cloud_type_data_array1, test_area):
    """Create first test scene with a dataset of weights."""
    from satpy import Scene

    scene = Scene()
    scene[cloud_type_data_array1.attrs["_satpy_id"]] = cloud_type_data_array1

    wgt1 = _create_test_dataset(name="geo-ct-wgt", area=test_area, values=0)

    wgt1[NUM_TEST_ROWS, :] = 2
    wgt1[:, NUM_TEST_COLS] = 2

    dsid2 = make_dataid(
        name="geo-cma",
        resolution=3000,
        modifiers=()
    )
    scene[dsid2] = _create_test_int8_dataset(name="geo-cma", area=test_area, values=2)
    scene[dsid2].attrs["start_time"] = datetime(2023, 1, 16, 11, 9, 17)
    scene[dsid2].attrs["end_time"] = datetime(2023, 1, 16, 11, 12, 22)

    wgt2 = _create_test_dataset(name="geo-cma-wgt", area=test_area, values=0)

    return scene, [wgt1, wgt2]


@pytest.fixture()
def scene2_with_weights(cloud_type_data_array2, test_area):
    """Create second test scene."""
    from satpy import Scene

    scene = Scene()
    scene[cloud_type_data_array2.attrs["_satpy_id"]] = cloud_type_data_array2

    wgt1 = _create_test_dataset(name="polar-ct-wgt", area=test_area, values=1)

    dsid2 = make_dataid(
        name="polar-cma",
        resolution=1000,
        modifiers=()
    )
    scene[dsid2] = _create_test_int8_dataset(name="polar-cma", area=test_area, values=4)
    scene[dsid2].attrs["start_time"] = datetime(2023, 1, 16, 11, 12, 57, 500000)
    scene[dsid2].attrs["end_time"] = datetime(2023, 1, 16, 11, 28, 1, 900000)

    wgt2 = _create_test_dataset(name="polar-cma-wgt", area=test_area, values=1)
    return scene, [wgt1, wgt2]


@pytest.fixture()
def multi_scene_and_weights(scene1_with_weights, scene2_with_weights):
    """Create small multi-scene for testing."""
    from satpy import MultiScene
    scene1, weights1 = scene1_with_weights
    scene2, weights2 = scene2_with_weights

    return MultiScene([scene1, scene2]), [weights1, weights2]


@pytest.fixture()
def groups():
    """Get group definitions for the MultiScene."""
    return {
        DataQuery(name="CloudType"): ["geo-ct", "polar-ct"],
        DataQuery(name="CloudMask"): ["geo-cma", "polar-cma"]
    }


class TestBlendFuncs:
    """Test individual functions used for blending."""

    def test_blend_two_scenes_using_stack(self, multi_scene_and_weights, groups,
                                          scene1_with_weights, scene2_with_weights):
        """Test blending two scenes by stacking them on top of each other using function 'stack'."""
        multi_scene, weights = multi_scene_and_weights
        scene1, weights1 = scene1_with_weights
        scene2, weights2 = scene2_with_weights

        multi_scene.group(groups)

        resampled = multi_scene
        stacked = resampled.blend(blend_function=stack)
        result = stacked["CloudType"].compute()

        expected = scene2["polar-ct"].copy()
        expected[..., -1, :] = scene1["geo-ct"][..., -1, :]

        xr.testing.assert_equal(result, expected.compute())
        _check_stacked_metadata(result, "CloudType")
        assert result.attrs["start_time"] == datetime(2023, 1, 16, 11, 9, 17)
        assert result.attrs["end_time"] == datetime(2023, 1, 16, 11, 28, 1, 900000)

    def test_blend_two_scenes_bad_blend_type(self, multi_scene_and_weights, groups):
        """Test exception is raised when bad 'blend_type' is used."""
        from functools import partial

        multi_scene, weights = multi_scene_and_weights

        simple_groups = {DataQuery(name="CloudType"): groups[DataQuery(name="CloudType")]}
        multi_scene.group(simple_groups)
        weights = [weights[0][0], weights[1][0]]
        stack_func = partial(stack, weights=weights, blend_type="i_dont_exist")
        with pytest.raises(ValueError, match="Unknown weighted blending type: .*.Expected one of: .*"):
            multi_scene.blend(blend_function=stack_func)

    @pytest.mark.parametrize(
        ("blend_func", "exp_result_func"),
        [
            ("select_with_weights", _get_expected_stack_select),
            ("blend_with_weights", _get_expected_stack_blend),
        ])
    @pytest.mark.parametrize("combine_times", [False, True])
    def test_blend_two_scenes_using_stack_weighted(self, multi_scene_and_weights, groups,
                                                   scene1_with_weights, scene2_with_weights,
                                                   combine_times, blend_func, exp_result_func):
        """Test stacking two scenes using weights.

        Here we test that the start and end times can be combined so that they
        describe the start and times of the entire data series. We also test
        the various types of weighted stacking functions (ex. select, blend).

        """
        from functools import partial

        multi_scene, weights = multi_scene_and_weights
        scene1, weights1 = scene1_with_weights
        scene2, weights2 = scene2_with_weights

        simple_groups = {DataQuery(name="CloudType"): groups[DataQuery(name="CloudType")]}
        multi_scene.group(simple_groups)

        weights = [weights[0][0], weights[1][0]]
        stack_func = partial(stack, weights=weights, blend_type=blend_func, combine_times=combine_times)
        weighted_blend = multi_scene.blend(blend_function=stack_func)

        expected = exp_result_func(scene1, scene2)
        result = weighted_blend["CloudType"].compute()
        # result has NaNs and xarray's xr.testing.assert_equal doesn't support NaN comparison
        np.testing.assert_allclose(result.data, expected.data)

        _check_stacked_metadata(result, "CloudType")
        if combine_times:
            assert result.attrs["start_time"] == datetime(2023, 1, 16, 11, 9, 17)
            assert result.attrs["end_time"] == datetime(2023, 1, 16, 11, 28, 1, 900000)
        else:
            assert result.attrs["start_time"] == datetime(2023, 1, 16, 11, 11, 7, 250000)
            assert result.attrs["end_time"] == datetime(2023, 1, 16, 11, 20, 11, 950000)

    @pytest.fixture()
    def datasets_and_weights(self):
        """X-Array datasets with area definition plus weights for input to tests."""
        shape = (8, 12)
        area = AreaDefinition("test", "test", "test",
                              {"proj": "geos", "lon_0": -95.5, "h": 35786023.0},
                              shape[1], shape[0], [-200, -200, 200, 200])

        ds1 = xr.DataArray(da.ones(shape, chunks=-1), dims=("y", "x"),
                           attrs={"start_time": datetime(2018, 1, 1, 0, 0, 0), "area": area})
        ds2 = xr.DataArray(da.ones(shape, chunks=-1) * 2, dims=("y", "x"),
                           attrs={"start_time": datetime(2018, 1, 1, 1, 0, 0), "area": area})
        ds3 = xr.DataArray(da.ones(shape, chunks=-1) * 3, dims=("y", "x"),
                           attrs={"start_time": datetime(2018, 1, 1, 1, 0, 0), "area": area})

        ds4 = xr.DataArray(da.zeros(shape, chunks=-1), dims=("y", "time"),
                           attrs={"start_time": datetime(2018, 1, 1, 0, 0, 0), "area": area})
        ds5 = xr.DataArray(da.zeros(shape, chunks=-1), dims=("y", "time"),
                           attrs={"start_time": datetime(2018, 1, 1, 1, 0, 0), "area": area})

        wgt1 = xr.DataArray(da.ones(shape, chunks=-1), dims=("y", "x"),
                            attrs={"start_time": datetime(2018, 1, 1, 0, 0, 0), "area": area})
        wgt2 = xr.DataArray(da.zeros(shape, chunks=-1), dims=("y", "x"),
                            attrs={"start_time": datetime(2018, 1, 1, 0, 0, 0), "area": area})
        wgt3 = xr.DataArray(da.zeros(shape, chunks=-1), dims=("y", "x"),
                            attrs={"start_time": datetime(2018, 1, 1, 0, 0, 0), "area": area})

        datastruct = {"shape": shape,
                      "area": area,
                      "datasets": [ds1, ds2, ds3, ds4, ds5],
                      "weights": [wgt1, wgt2, wgt3]}
        return datastruct

    @pytest.mark.parametrize(("line", "column",),
                             [(2, 3), (4, 5)]
                             )
    def test_blend_function_stack_weighted(self, datasets_and_weights, line, column):
        """Test the 'stack_weighted' function."""
        from functools import partial

        from satpy.dataset import combine_metadata

        input_data = datasets_and_weights

        input_data["weights"][1][line, :] = 2
        input_data["weights"][2][:, column] = 2

        stack_with_weights = partial(stack, weights=input_data["weights"], combine_times=False)
        blend_result = stack_with_weights(input_data["datasets"][0:3])

        ds1 = input_data["datasets"][0]
        ds2 = input_data["datasets"][1]
        ds3 = input_data["datasets"][2]
        expected = ds1.copy()
        expected[:, column] = ds3[:, column]
        expected[line, :] = ds2[line, :]
        expected.attrs = combine_metadata(*[x.attrs for x in input_data["datasets"][0:3]])

        xr.testing.assert_equal(blend_result.compute(), expected.compute())
        assert expected.attrs == blend_result.attrs

    def test_blend_function_stack(self, datasets_and_weights):
        """Test the 'stack' function."""
        input_data = datasets_and_weights

        ds1 = input_data["datasets"][0]
        ds2 = input_data["datasets"][1]

        res = stack([ds1, ds2])
        expected = ds2.copy()
        expected.attrs["start_time"] = ds1.attrs["start_time"]

        xr.testing.assert_equal(res.compute(), expected.compute())
        assert expected.attrs == res.attrs

    def test_timeseries(self, datasets_and_weights):
        """Test the 'timeseries' function."""
        input_data = datasets_and_weights

        ds1 = input_data["datasets"][0]
        ds2 = input_data["datasets"][1]
        ds4 = input_data["datasets"][2]
        ds4 = input_data["datasets"][3]
        ds5 = input_data["datasets"][4]

        res = timeseries([ds1, ds2])
        res2 = timeseries([ds4, ds5])
        assert isinstance(res, xr.DataArray)
        assert isinstance(res2, xr.DataArray)
        assert (2, ds1.shape[0], ds1.shape[1]) == res.shape
        assert (ds4.shape[0], ds4.shape[1]+ds5.shape[1]) == res2.shape


def _check_stacked_metadata(data_arr: xr.DataArray, exp_name: str) -> None:
    assert data_arr.attrs["units"] == "1"
    assert data_arr.attrs["name"] == exp_name
    if "_FillValue" in data_arr.attrs:
        assert data_arr.attrs["_FillValue"] == 255
        assert data_arr.attrs["valid_range"] == [1, 15]

    expected_area = _create_test_area()
    assert data_arr.attrs["area"] == expected_area

    # these metadata items don't match between all inputs
<<<<<<< HEAD
    assert "sensor" not in data_arr.attrs
    assert "platform_name" not in data_arr.attrs
    assert "long_name" not in data_arr.attrs
=======
    assert 'sensor' not in data_arr.attrs
    assert 'platform_name' not in data_arr.attrs
    assert 'long_name' not in data_arr.attrs


class TestTemporalRGB:
    """Test the temporal RGB blending method."""

    @pytest.fixture
    def nominal_data(self):
        """Return the input arrays for the nominal use case."""
        da1 = xr.DataArray([1, 0, 0], attrs={'start_time': datetime(2023, 5, 22, 9, 0, 0)})
        da2 = xr.DataArray([0, 1, 0], attrs={'start_time': datetime(2023, 5, 22, 10, 0, 0)})
        da3 = xr.DataArray([0, 0, 1], attrs={'start_time': datetime(2023, 5, 22, 11, 0, 0)})

        return [da1, da2, da3]

    @pytest.fixture
    def expected_result(self):
        """Return the expected result arrays."""
        return [[1, 0, 0], [0, 1, 0], [0, 0, 1]]

    @staticmethod
    def _assert_results(res, expected_start_time, expected_result):
        assert res.attrs['start_time'] == expected_start_time
        np.testing.assert_equal(res.data[0, :], expected_result[0])
        np.testing.assert_equal(res.data[1, :], expected_result[1])
        np.testing.assert_equal(res.data[2, :], expected_result[2])

    def test_nominal(self, nominal_data, expected_result):
        """Test that nominal usage with 3 datasets works."""
        from satpy.multiscene import temporal_rgb

        res = temporal_rgb(nominal_data)

        self._assert_results(res, nominal_data[-1].attrs['start_time'], expected_result)

    def test_extra_datasets(self, nominal_data, expected_result):
        """Test that only the first three arrays affect the usage."""
        from satpy.multiscene import temporal_rgb

        da4 = xr.DataArray([0, 0, 1], attrs={'start_time': datetime(2023, 5, 22, 12, 0, 0)})

        res = temporal_rgb(nominal_data + [da4,])

        self._assert_results(res, nominal_data[-1].attrs['start_time'], expected_result)
>>>>>>> bc32c943
<|MERGE_RESOLUTION|>--- conflicted
+++ resolved
@@ -386,14 +386,9 @@
     assert data_arr.attrs["area"] == expected_area
 
     # these metadata items don't match between all inputs
-<<<<<<< HEAD
     assert "sensor" not in data_arr.attrs
     assert "platform_name" not in data_arr.attrs
     assert "long_name" not in data_arr.attrs
-=======
-    assert 'sensor' not in data_arr.attrs
-    assert 'platform_name' not in data_arr.attrs
-    assert 'long_name' not in data_arr.attrs
 
 
 class TestTemporalRGB:
@@ -402,9 +397,9 @@
     @pytest.fixture
     def nominal_data(self):
         """Return the input arrays for the nominal use case."""
-        da1 = xr.DataArray([1, 0, 0], attrs={'start_time': datetime(2023, 5, 22, 9, 0, 0)})
-        da2 = xr.DataArray([0, 1, 0], attrs={'start_time': datetime(2023, 5, 22, 10, 0, 0)})
-        da3 = xr.DataArray([0, 0, 1], attrs={'start_time': datetime(2023, 5, 22, 11, 0, 0)})
+        da1 = xr.DataArray([1, 0, 0], attrs={"start_time": datetime(2023, 5, 22, 9, 0, 0)})
+        da2 = xr.DataArray([0, 1, 0], attrs={"start_time": datetime(2023, 5, 22, 10, 0, 0)})
+        da3 = xr.DataArray([0, 0, 1], attrs={"start_time": datetime(2023, 5, 22, 11, 0, 0)})
 
         return [da1, da2, da3]
 
@@ -415,7 +410,7 @@
 
     @staticmethod
     def _assert_results(res, expected_start_time, expected_result):
-        assert res.attrs['start_time'] == expected_start_time
+        assert res.attrs["start_time"] == expected_start_time
         np.testing.assert_equal(res.data[0, :], expected_result[0])
         np.testing.assert_equal(res.data[1, :], expected_result[1])
         np.testing.assert_equal(res.data[2, :], expected_result[2])
@@ -426,15 +421,14 @@
 
         res = temporal_rgb(nominal_data)
 
-        self._assert_results(res, nominal_data[-1].attrs['start_time'], expected_result)
+        self._assert_results(res, nominal_data[-1].attrs["start_time"], expected_result)
 
     def test_extra_datasets(self, nominal_data, expected_result):
         """Test that only the first three arrays affect the usage."""
         from satpy.multiscene import temporal_rgb
 
-        da4 = xr.DataArray([0, 0, 1], attrs={'start_time': datetime(2023, 5, 22, 12, 0, 0)})
+        da4 = xr.DataArray([0, 0, 1], attrs={"start_time": datetime(2023, 5, 22, 12, 0, 0)})
 
         res = temporal_rgb(nominal_data + [da4,])
 
-        self._assert_results(res, nominal_data[-1].attrs['start_time'], expected_result)
->>>>>>> bc32c943
+        self._assert_results(res, nominal_data[-1].attrs["start_time"], expected_result)