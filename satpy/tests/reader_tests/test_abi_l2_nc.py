# -*- coding: utf-8 -*-

# Copyright (c) 2019 Satpy developers

# This program is free software: you can redistribute it and/or modify
# it under the terms of the GNU General Public License as published by
# the Free Software Foundation, either version 3 of the License, or
# (at your option) any later version.

# This program is distributed in the hope that it will be useful,
# but WITHOUT ANY WARRANTY; without even the implied warranty of
# MERCHANTABILITY or FITNESS FOR A PARTICULAR PURPOSE.  See the
# GNU General Public License for more details.

# You should have received a copy of the GNU General Public License
# along with this program.  If not, see <http://www.gnu.org/licenses/>.
"""The abi_l2_nc reader tests package."""

import sys
import numpy as np
import xarray as xr
from .test_abi_l1b import FakeDataset

if sys.version_info < (2, 7):
    import unittest2 as unittest
else:
    import unittest

try:
    from unittest import mock
except ImportError:
    import mock


<<<<<<< HEAD
class Test_NC_ABI_L2_area_fixedgrid(unittest.TestCase):
    """Test the NC_ABI_L2 reader."""
=======
class FakeDataset(object):
    def __init__(self, info, attrs):
        for var_name, var_data in list(info.items()):
            if isinstance(var_data, np.ndarray):
                info[var_name] = xr.DataArray(var_data)

        self.info = info
        self.attrs = attrs

    def __getitem__(self, key):
        return self.info[key]

    def __contains__(self, key):
        return key in self.info

    def rename(self, *args, **kwargs):
        return self

    def close(self):
        return


class Test_NC_ABI_L2_base(unittest.TestCase):
    """Common setup for the NC_ABI_L2 reader tests."""
>>>>>>> f03fd62c

    @mock.patch('satpy.readers.abi_base.xr')
    def setUp(self, xr_):
        """Create fake data for the tests."""
        from satpy.readers.abi_l2_nc import NC_ABI_L2

        proj = xr.DataArray(
            [],
            attrs={
                'semi_major_axis': 1.,
                'semi_minor_axis': 1.,
                'perspective_point_height': 1.,
                'longitude_of_projection_origin': -90.,
                'sweep_angle_axis': u'x'
            }
        )
        x__ = xr.DataArray(
            [0, 1],
            attrs={'scale_factor': 2., 'add_offset': -1.},
        )
        y__ = xr.DataArray(
            [0, 1],
            attrs={'scale_factor': -2., 'add_offset': 1.},
        )

        ht_da = xr.DataArray(np.array([2, -1, -32768, 32767]).astype(np.int16).reshape((2, 2)),
                             dims=('y', 'x'),
                             attrs={'scale_factor': 0.3052037,
                                    'add_offset': 0.,
                                    '_FillValue': np.array(-1).astype(np.int16),
                                    '_Unsigned': 'True',
                                    'units': 'm'},)

        xr_.open_dataset.return_value = FakeDataset({
            'goes_imager_projection': proj,
            'x': x__,
            'y': y__,
<<<<<<< HEAD
            'HT': np.ones((2, 2))},
            {"time_coverage_start": "2017-09-20T17:30:40.8Z",
             "time_coverage_end": "2017-09-20T17:41:17.5Z",
             },
            dims=('y', 'x'),
=======
            'HT': ht_da,
            "nominal_satellite_subpoint_lat": np.array(0.0),
            "nominal_satellite_subpoint_lon": np.array(-89.5),
            "nominal_satellite_height": np.array(35786020.),
            "spatial_resolution": "10km at nadir",
            },
            {
                "time_coverage_start": "2017-09-20T17:30:40.8Z",
                "time_coverage_end": "2017-09-20T17:41:17.5Z",
            }
>>>>>>> f03fd62c
        )

        self.reader = NC_ABI_L2('filename',
                                {'platform_shortname': 'G16', 'observation_type': 'HT',
                                 'scan_mode': 'M3'},
                                {'filetype': 'info'})


class Test_NC_ABI_L2_get_dataset(Test_NC_ABI_L2_base):
    """Test get dataset function of the NC_ABI_L2 reader."""

    def test_get_dataset(self):
        from satpy import DatasetID
        key = DatasetID(name='HT')
        res = self.reader.get_dataset(key, {'file_key': 'HT'})

        exp_data = np.array([[2 * 0.3052037, np.nan],
                             [32768 * 0.3052037, 32767 * 0.3052037]])

        exp_attrs = {'instrument_ID': None,
                     'modifiers': (),
                     'name': 'HT',
                     'orbital_slot': None,
                     'platform_name': 'GOES-16',
                     'platform_shortname': 'G16',
                     'production_site': None,
                     'satellite_altitude': 35786020.,
                     'satellite_latitude': 0.0,
                     'satellite_longitude': -89.5,
                     'scan_mode': 'M3',
                     'scene_id': None,
                     'sensor': 'abi',
                     'timeline_ID': None,
                     'units': 'm'}

        self.assertTrue(np.allclose(res.data, exp_data, equal_nan=True))
        self.assertDictEqual(dict(res.attrs), exp_attrs)


class Test_NC_ABI_L2_area_fixedgrid(Test_NC_ABI_L2_base):
    """Test the NC_ABI_L2 reader."""

    @mock.patch('satpy.readers.abi_base.geometry.AreaDefinition')
    def test_get_area_def_fixedgrid(self, adef):
        """Test the area generation."""
        self.reader.get_area_def(None)

        self.assertEqual(adef.call_count, 1)
        call_args = tuple(adef.call_args)[0]
        self.assertDictEqual(call_args[3], {'a': 1.0, 'b': 1.0, 'h': 1.0, 'lon_0': -90.0,
                                            'proj': 'geos', 'sweep': 'x', 'units': 'm'})
        self.assertEqual(call_args[4], self.reader.ncols)
        self.assertEqual(call_args[5], self.reader.nlines)
        np.testing.assert_allclose(call_args[6], (-2., -2.,  2.,  2.))


class Test_NC_ABI_L2_area_latlon(unittest.TestCase):
    """Test the NC_ABI_L2 reader."""

    @mock.patch('satpy.readers.abi_base.xr')
    def setUp(self, xr_):
        """Create fake data for the tests."""
        from satpy.readers.abi_l2_nc import NC_ABI_L2
        proj = xr.DataArray(
            [],
            attrs={'semi_major_axis': 1.,
                   'semi_minor_axis': 1.,
                   'inverse_flattening': 1.,
                   'longitude_of_prime_meridian': 0.0,
                   }
        )

        proj_ext = xr.DataArray(
            [],
            attrs={'geospatial_westbound_longitude': -85.0,
                   'geospatial_eastbound_longitude': -65.0,
                   'geospatial_northbound_latitude': 20.0,
                   'geospatial_southbound_latitude': -20.0,
                   'geospatial_lat_center': 0.0,
                   'geospatial_lon_center': -75.0,
                   })

        x__ = xr.DataArray(
            [0, 1],
            attrs={'scale_factor': 2., 'add_offset': -1.},
        )
        y__ = xr.DataArray(
            [0, 1],
            attrs={'scale_factor': -2., 'add_offset': 1.},
        )
        xr_.open_dataset.return_value = FakeDataset({
            'goes_lat_lon_projection': proj,
            'geospatial_lat_lon_extent': proj_ext,
            'lon': x__,
            'lat': y__,
            'RSR': np.ones((2, 2))}, {}, dims=('lon', 'lat'))

        self.reader = NC_ABI_L2('filename',
                                {'platform_shortname': 'G16', 'observation_type': 'RSR',
                                 'scene_abbr': 'C', 'scan_mode': 'M3'},
                                {'filetype': 'info'})

    @mock.patch('satpy.readers.abi_base.geometry.AreaDefinition')
    def test_get_area_def_latlon(self, adef):
        """Test the area generation."""
        self.reader.get_area_def(None)

        self.assertEqual(adef.call_count, 1)
        call_args = tuple(adef.call_args)[0]
        self.assertDictEqual(call_args[3], {'proj': 'latlong', 'a': 1.0, 'b': 1.0, 'fi': 1.0, 'pm': 0.0,
                                            'lon_0': -75.0, 'lat_0': 0.0})
        self.assertEqual(call_args[4], self.reader.ncols)
        self.assertEqual(call_args[5], self.reader.nlines)
        np.testing.assert_allclose(call_args[6], (-85.0, -20.0, -65.0, 20))


def suite():
    """Create test suite for test_scene."""
    loader = unittest.TestLoader()
    mysuite = unittest.TestSuite()

    mysuite.addTest(loader.loadTestsFromTestCase(Test_NC_ABI_L2_area_latlon))
    mysuite.addTest(loader.loadTestsFromTestCase(Test_NC_ABI_L2_area_fixedgrid))
    mysuite.addTest(loader.loadTestsFromTestCase(Test_NC_ABI_L2_get_dataset))

    return mysuite


if __name__ == '__main__':
    unittest.main()<|MERGE_RESOLUTION|>--- conflicted
+++ resolved
@@ -32,35 +32,8 @@
     import mock
 
 
-<<<<<<< HEAD
-class Test_NC_ABI_L2_area_fixedgrid(unittest.TestCase):
+class Test_NC_ABI_L2_base(unittest.TestCase):
     """Test the NC_ABI_L2 reader."""
-=======
-class FakeDataset(object):
-    def __init__(self, info, attrs):
-        for var_name, var_data in list(info.items()):
-            if isinstance(var_data, np.ndarray):
-                info[var_name] = xr.DataArray(var_data)
-
-        self.info = info
-        self.attrs = attrs
-
-    def __getitem__(self, key):
-        return self.info[key]
-
-    def __contains__(self, key):
-        return key in self.info
-
-    def rename(self, *args, **kwargs):
-        return self
-
-    def close(self):
-        return
-
-
-class Test_NC_ABI_L2_base(unittest.TestCase):
-    """Common setup for the NC_ABI_L2 reader tests."""
->>>>>>> f03fd62c
 
     @mock.patch('satpy.readers.abi_base.xr')
     def setUp(self, xr_):
@@ -98,13 +71,6 @@
             'goes_imager_projection': proj,
             'x': x__,
             'y': y__,
-<<<<<<< HEAD
-            'HT': np.ones((2, 2))},
-            {"time_coverage_start": "2017-09-20T17:30:40.8Z",
-             "time_coverage_end": "2017-09-20T17:41:17.5Z",
-             },
-            dims=('y', 'x'),
-=======
             'HT': ht_da,
             "nominal_satellite_subpoint_lat": np.array(0.0),
             "nominal_satellite_subpoint_lon": np.array(-89.5),
@@ -114,8 +80,8 @@
             {
                 "time_coverage_start": "2017-09-20T17:30:40.8Z",
                 "time_coverage_end": "2017-09-20T17:41:17.5Z",
-            }
->>>>>>> f03fd62c
+            },
+            dims=('y', 'x'),
         )
 
         self.reader = NC_ABI_L2('filename',
@@ -128,6 +94,7 @@
     """Test get dataset function of the NC_ABI_L2 reader."""
 
     def test_get_dataset(self):
+        """Test basic L2 load."""
         from satpy import DatasetID
         key = DatasetID(name='HT')
         res = self.reader.get_dataset(key, {'file_key': 'HT'})
