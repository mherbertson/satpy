--- conflicted
+++ resolved
@@ -505,17 +505,10 @@
     def test_no_parameters(self, viirs_file):
         """Test with no limiting parameters."""
         from satpy.readers import find_files_and_readers
-<<<<<<< HEAD
-        fn = 'SVI01_npp_d20120225_t1801245_e1802487_b01708_c20120226002130255476_noaa_ops.h5'
-        # touch the file so it exists on disk
-        test_file = open(fn, 'w')
-        try:
-            ri = find_files_and_readers()
-            self.assertListEqual(list(ri.keys()), ['viirs_sdr'])
-            self.assertListEqual(ri['viirs_sdr'], [fn])
-        finally:
-            test_file.close()
-            os.remove(fn)
+        
+        ri = find_files_and_readers()
+        assert list(ri.keys()) == ['viirs_sdr']
+        assert ri['viirs_sdr'] == [viirs_file]
 
     def test_no_parameters_atms(self):
         """Test with no limiting parameters."""
@@ -525,21 +518,13 @@
         test_file = open(fn, 'w')
         try:
             ri = find_files_and_readers()
-            self.assertListEqual(list(ri.keys()), ['atms_sdr_hdf5'])
-            self.assertListEqual(ri['atms_sdr_hdf5'], [fn])
+            assert list(ri.keys() == ['atms_sdr_hdf5']
+            assert ri['atms_sdr_hdf5'] == [fn]
         finally:
             test_file.close()
             os.remove(fn)
 
     def test_bad_sensor(self):
-=======
-
-        ri = find_files_and_readers()
-        assert list(ri.keys()) == ['viirs_sdr']
-        assert ri['viirs_sdr'] == [viirs_file]
-
-    def test_bad_sensor(self, viirs_file):
->>>>>>> c78c2355
         """Test bad sensor doesn't find any files."""
         with pytest.raises(ValueError):
             find_files_and_readers(sensor='i_dont_exist')
@@ -556,16 +541,9 @@
         """Test that readers for the current sensor are loaded."""
         # we can't easily know how many readers satpy has that support
         # 'viirs' so we just pass it and hope that this works
-<<<<<<< HEAD
-        self.assertRaises(ValueError, find_files_and_readers, sensor='viirs')
-        self.assertEqual(
-            find_files_and_readers(sensor='viirs', missing_ok=True),
-            {})
-=======
         with pytest.raises(ValueError):
             find_files_and_readers(sensor='viirs')
         assert find_files_and_readers(sensor='viirs', missing_ok=True) == {}
->>>>>>> c78c2355
 
     def test_reader_load_failed(self):
         """Test that an exception is raised when a reader can't be loaded."""
