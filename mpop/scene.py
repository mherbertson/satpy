#!/usr/bin/env python
# -*- coding: utf-8 -*-
# Copyright (c) 2010.

# SMHI,
# Folkborgsvägen 1,
# Norrköping, 
# Sweden

# Author(s):
 
#   Martin Raspaud <martin.raspaud@smhi.se>
#   Esben S. Nielsen <esn@dmi.dk>

# This file is part of mpop.

# mpop is free software: you can redistribute it and/or modify it under the
# terms of the GNU General Public License as published by the Free Software
# Foundation, either version 3 of the License, or (at your option) any later
# version.

# mpop is distributed in the hope that it will be useful, but WITHOUT ANY
# WARRANTY; without even the implied warranty of MERCHANTABILITY or FITNESS FOR
# A PARTICULAR PURPOSE.  See the GNU General Public License for more details.

# You should have received a copy of the GNU General Public License along with
# mpop.  If not, see <http://www.gnu.org/licenses/>.

"""The :mod:`mpop.scene` module defines satellite scenes. They are defined as
generic classes, to be inherited when needed.

A scene is a set of :mod:`mpop.channel` objects for a given time, and sometimes
also for a given area.
"""
import ConfigParser
import copy
import datetime
import os.path
import types
import weakref

import numpy as np

from mpop import CONFIG_PATH
from mpop.channel import Channel, NotLoadedError
from mpop.logger import LOG

try:
    # Work around for on demand import of pyresample. pyresample depends 
    # on scipy.spatial which memory leaks on multiple imports
    is_pyresample_loaded = False
    from pyresample.geometry import AreaDefinition
    import mpop.projector
    is_pyresample_loaded = True
except ImportError:
    LOG.warning("pyresample missing. Can only work in satellite projection")
    

class Satellite(object):
    """This is the satellite class. It contains information on the satellite.
    """

    def __init__(self, (satname, number, variant)=(None, None, None)):
        try:
            self.satname = satname or "" or self.satname
        except AttributeError:
            self.satname = satname or ""
        try:
            self.number = number or "" or self.number
        except AttributeError:
            self.number = number or ""
        try:
            self.variant = variant or "" or self.variant
        except AttributeError:
            self.variant = variant or ""

    @property
    def fullname(self):
        """Full name of the satellite, that is platform name and number
        (eg "metop02").
        """
        return self.variant + self.satname + self.number

    @classmethod
    def remove_attribute(cls, name):
        """Remove an attribute from the class.
        """
        return delattr(cls, name)

    @classmethod
    def add_method(cls, func):
        """Add a method to the class.
        """
        return setattr(cls, func.__name__, func)

    def add_method_to_instance(self, func):
        """Add a method to the instance.
        """
        return setattr(self, func.__name__,
                       types.MethodType(func, self.__class__))


class SatelliteScene(Satellite):
    """This is the satellite scene class. It is a capture of the satellite
    (channels) data at given *time_slot* and *area_id*/*area*.
    """

    def __init__(self, time_slot=None, area_id=None, area=None,
                 orbit=None, satellite=(None, None, None)):

        Satellite.__init__(self, satellite)
        
        if(time_slot is not None and
           not isinstance(time_slot, datetime.datetime)):
            raise TypeError("Time_slot must be a datetime.datetime instance.")
        
        self.time_slot = time_slot


        self.area_id = None
        self.area_def = None
        
        if(area_id is not None):
            from warnings import warn
            warn("The *area_id* attribute is deprecated."
                 "Please use *area* instead.",
                 DeprecationWarning)
            if(not isinstance(area_id, str)):
                raise TypeError("Area must be a string.")

        self.area = area_id

        if area is not None:
            self.area = area
        
        if(orbit is not None and
           not isinstance(orbit, str)):
            raise TypeError("Orbit must be a string.")
        
        self.orbit = orbit


        self.info = {}
        
        self.lat = None
        self.lon = None


    def get_area(self):
        """Getter for area.
        """
        return self.area_def or self.area_id

    def set_area(self, area):
        """Setter for area.
        """
        if (area is None):
            self.area_def = None
            self.area_id = None
        elif(isinstance(area, str)):
            self.area_id = area
            self.area_def = None
        else:
            try:
                dummy = area.area_extent
                dummy = area.x_size
                dummy = area.y_size
                dummy = area.proj_id
                dummy = area.proj_dict
                self.area_def = area
                self.area_id = None
            except AttributeError:
                try:
                    dummy = area.lons
                    dummy = area.lats
                    self.area_def = area
                    self.area_id = None
                except AttributeError:
                    raise TypeError(("Malformed area argument. "
                                    "Should be a string or an area object. "
                                    "Not %s") % type(area))

    area = property(get_area, set_area)

class SatelliteInstrumentScene(SatelliteScene):
    """This is the satellite instrument class. It is an abstract channel
    container, from which all concrete satellite scenes should be derived.

    The constructor accepts as optional arguments the *time_slot* of the scene,
    the *area* on which the scene is defined (this can be use for slicing of
    big datasets, or can be set automatically when loading), and *orbit* which
    is a string giving the orbit number.
    """
    channel_list = []

    def __init__(self, time_slot=None, area_id=None, area=None,
                 orbit=None, satellite=(None, None, None), instrument=None):

        SatelliteScene.__init__(self, time_slot, area_id, area,
                                orbit, satellite)
        
        try:
            self.instrument_name = instrument or self.instrument_name
        except AttributeError:
            self.instrument_name = None
            
        self.channels = []

        try:
            conf = ConfigParser.ConfigParser()
            conf.read(os.path.join(CONFIG_PATH, self.fullname+".cfg"))

            for section in conf.sections():
                if(not section[:-1].endswith("level") and
                   not section.endswith("granules") and
                   section.startswith(self.instrument_name)):
                    name = eval(conf.get(section, "name"))
                    w_range = eval(conf.get(section, "frequency"))
                    resolution = eval(conf.get(section, "resolution"))
                    self.channels.append(Channel(name=name,
                                                 wavelength_range=w_range,
                                                 resolution=resolution))

        except (ConfigParser.NoSectionError, ConfigParser.NoOptionError):
            for name, w_range, resolution in self.channel_list:
                self.channels.append(Channel(name=name,
                                             wavelength_range=w_range,
                                             resolution=resolution))

        self.channels_to_load = set([])

    def __getitem__(self, key, aslist = False):
        if(isinstance(key, float)):
            channels = [chn for chn in self.channels
                        if(hasattr(chn, "wavelength_range") and
                           chn.wavelength_range[0] <= key and
                           chn.wavelength_range[2] >= key)]
            channels = sorted(channels,
                              lambda ch1,ch2:
                                  ch1.__cmp__(ch2, key))
            
        elif(isinstance(key, str)):
            channels = [chn for chn in self.channels
                        if chn.name == key]
            channels = sorted(channels)

        elif(isinstance(key, int)):
            channels = [chn for chn in self.channels
                        if int(np.round(chn.resolution)) == key]
            channels = sorted(channels)

        elif(isinstance(key, (tuple, list))):
            if len(key) == 0:
                raise KeyError("Key list must contain at least one element.")
            channels = self.__getitem__(key[0], aslist = True)
            if(len(key) > 1 and len(channels) > 0):
                dummy_instance = SatelliteInstrumentScene()
                dummy_instance.channels = channels
                channels = dummy_instance.__getitem__(key[1:], aslist = True)
        else:
            raise TypeError("Malformed key.")

        if len(channels) == 0:
            raise KeyError("No channel corresponding to "+str(key)+".")
        elif aslist:
            return channels
        else:
            return channels[0]

    def __setitem__(self, key, data):
        self[key].data = data

    def __str__(self):
        return "\n".join([str(chn) for chn in self.channels])

    def __iter__(self):
        return self.channels.__iter__()



    def load(self, channels=None, load_again=False, area_extent=None, **kwargs):
        """Load instrument data into the *channels*. *Channels* is a list or a
        tuple containing channels we will load data into, designated by there
        center wavelength (float), resolution (integer) or name (string). If
        None, all channels are loaded.

        The *load_again* boolean flag allows to reload the channels even they
        have already been loaded, to mirror changes on disk for example. This
        is false by default.

        The other keyword arguments are passed as is to the reader
        plugin. Check the corresponding documentation for more details.
        """

        # Set up the list of channels to load.
        if channels is None:
            for chn in self.channels:
                self.channels_to_load |= set([chn.name])

        elif(isinstance(channels, (list, tuple, set))):
            for chn in channels:
                try:
                    self.channels_to_load |= set([self[chn].name])
                except KeyError:
                    self.channels_to_load |= set([chn])

        else:
            raise TypeError("Channels must be a list/"
                            "tuple/set of channel keys!")

        loaded_channels = [chn.name for chn in self.loaded_channels()]
        if load_again:
            for chn in self.channels_to_load:
                if chn in loaded_channels:
                    self.unload(chn)
                    loaded_channels = []
        else:
            for chn in loaded_channels:
                self.channels_to_load -= set([chn])

        # find the plugin to use from the config file
        conf = ConfigParser.ConfigParser()
        try:
            conf.read(os.path.join(CONFIG_PATH, self.fullname + ".cfg"))

            levels = [section for section in conf.sections()
                      if section.startswith(self.instrument_name+"-level")]
        except ConfigParser.NoSectionError:
            LOG.warning("Can't load data, no config file for " + self.fullname)
            self.channels_to_load = set()
            return
        
        levels.sort()

        if levels[0] == self.instrument_name+"-level1":
            levels = levels[1:]

        for level in levels:
            if len(self.channels_to_load) == 0:
                return

            LOG.debug("Looking for sources in section "+level)
            reader_name = conf.get(level, 'format')
            try:
                reader_name = eval(reader_name)
            except NameError:
                reader_name = str(reader_name)
            LOG.debug("Will try to use plugin mpop.satin."+reader_name)

            # read the data
            reader = "mpop.satin."+reader_name
            try:
                reader_module = __import__(reader, globals(),
                                           locals(), ['load'])
                kwargs["area_extent"] = area_extent
                reader_module.load(self, **kwargs)
            except ImportError:
                LOG.exception("ImportError while loading "+reader+".")
                continue
            loaded_channels = [chn.name for chn in self.loaded_channels()]
            self.channels_to_load = set([chn for chn in self.channels_to_load
                                         if not chn in loaded_channels])
            LOG.debug("Successfully loaded: "+str(loaded_channels))
            
        if len(self.channels_to_load) > 0:
            LOG.warning("Unable to import channels "
                        + str(self.channels_to_load))

        self.channels_to_load = set()

    def get_lat_lon(self, resolution):
        """Get the latitude and longitude grids of the current region for the
        given *resolution*.
        """

        from warnings import warn
        warn("The `get_lat_lon` function is deprecated."
             "Please use the area's `get_lonlats` method instead.",
             DeprecationWarning)

        
        if not isinstance(resolution, int):
            raise TypeError("Resolution must be an integer number of meters.")

        conf = ConfigParser.ConfigParser()
        conf.read(os.path.join(CONFIG_PATH, self.fullname + ".cfg"))

        reader_name = conf.get(self.instrument_name + "-level2", 'format')
        try:
            reader_name = eval(reader_name)
        except NameError:
            reader_name = str(reader_name)
        reader = "mpop.satin." + reader_name
        try:
            reader_module = __import__(reader,
                                       globals(), locals(),
                                       ['get_lat_lon'])
            return reader_module.get_lat_lon(self, resolution)
        except ImportError:
            raise ImportError("No "+reader+" reader found.")

    def save(self, filename, to_format="netcdf4", compression=True, 
             data_type=np.int16):
        """Saves the current scene into a file of format *to_format*. Supported
        formats are:
        
        - *netcdf4*: NetCDF4 with CF conventions.
        """

        writer = "satout." + to_format
        try:
            writer_module = __import__(writer, globals(), locals(), ["save"])
        except ImportError, err:
            raise ImportError("Cannot load "+writer+" writer: "+str(err))

        return writer_module.save(self, filename, compression=compression, 
                                  data_type=data_type)

    def unload(self, *channels):
        """Unloads *channels* from
        memory. :meth:`mpop.scene.SatelliteInstrumentScene.load` must be called
        again to reload the data.
        """
        for chn in channels:
            try:
                self[chn].data = None
            except AttributeError:
                LOG.warning("Can't unload channel" + str(chn))
        
        
    def add_to_history(self, message):
        """Adds a message to history info.
        """
        timestr = datetime.datetime.utcnow().isoformat()
        timed_message = str(timestr + " - " + message)
        if not self.info.get("history", ""):
            self.info["history"] = timed_message
        else:
            self.info["history"] += "\n" + timed_message
            

    def check_channels(self, *channels):
        """Check if the *channels* are loaded, raise an error otherwise.
        """
        for chan in channels:
            if not self[chan].is_loaded():
                raise NotLoadedError("Required channel %s not loaded,"
                                     " aborting."%chan)

        return True

    def loaded_channels(self):
        """Return the set of loaded_channels.
        """
        return set([chan for chan in self.channels if chan.is_loaded()])

    def project(self, dest_area, channels=None, precompute=False, mode="quick"):
        """Make a copy of the current snapshot projected onto the
        *dest_area*. Available areas are defined in the region configuration
        file (ACPG). *channels* tells which channels are to be projected, and
        if None, all channels are projected and copied over to the return
        snapshot.

        Note: channels have to be loaded to be projected, otherwise an
        exception is raised.
        """
        
        if not is_pyresample_loaded:
            # Not much point in proceeding then 
            return self
        
        _channels = set([])

        if channels is None:
            for chn in self.loaded_channels():
                _channels |= set([chn])

        elif(isinstance(channels, (list, tuple, set))):
            for chn in channels:
                try:
                    _channels |= set([self[chn]])
                except KeyError:
                    LOG.warning("Channel "+str(chn)+" not found,"
                                "thus not projected.")
        else:
            raise TypeError("Channels must be a list/"
                            "tuple/set of channel keys!")


        res = copy.copy(self)

        if isinstance(dest_area, str):
            dest_area = mpop.projector.get_area_def(dest_area)

        
        res.area = dest_area
        res.channels = []

        if not _channels <= self.loaded_channels():
            LOG.warning("Cannot project nonloaded channels: %s."
                        %(_channels - self.loaded_channels()))
            LOG.info("Will project the other channels though.")

        cov = {}

        for chn in _channels:
            if chn.area is None:
                if self.area is None:
                    area_name = ("swath_" + self.fullname + "_" +
                                 str(self.time_slot) + "_"
                                 + str(chn.shape))
                    chn.area = area_name
                else:
                    if is_pyresample_loaded:
                        try:                            
                            chn.area = AreaDefinition(
                                self.area.area_id + str(chn.shape),
                                self.area.name,
                                self.area.proj_id,
                                self.area.proj_dict,
                                chn.shape[1],
                                chn.shape[0],
                                self.area.area_extent,
                                self.area.nprocs)
    
                        except AttributeError:
                            try:
                                dummy = self.area.lons
                                dummy = self.area.lats
                                chn.area = self.area
                                area_name = ("swath_" + self.fullname + "_" +
                                             str(self.time_slot) + "_"
                                             + str(chn.shape))
                                chn.area.area_id = area_name
                            except AttributeError:
                                chn.area = self.area + str(chn.shape)
                    else:
                        chn.area = self.area + str(chn.shape) 

            if chn.area == dest_area:
                res.channels.append(chn)
            else:
                if isinstance(chn.area, str):
                    area_id = chn.area
                else:
                    area_id = chn.area.area_id
                
                if area_id not in cov:
                    if(isinstance(chn.area, str) and
                       chn.area.startswith("swath_")):
<<<<<<< HEAD
                        cov[chn.area] = \
                            mpop.projector.Projector(
                            chn.area,
                            dest_area,
                            self.get_lat_lon(chn.resolution),
                            mode=mode)
                    else:
                        cov[chn.area] = mpop.projector.Projector(chn.area,
                                                                 dest_area,
                                                                 mode=mode)
                    if precompute:
                        try:
                            cov[chn.area].save()
                        except IOError:
                            LOG.exception("Could not save projection.")
=======
                        cov[area_id] = \
                            Projector(chn.area,
                                      dest_area,
                                      self.get_lat_lon(chn.resolution),
                                      mode=mode)
                    else:
                        cov[area_id] = Projector(chn.area,
                                                  dest_area,
                                                  mode=mode)
                    if precompute:
                        cov[area_id].save()
>>>>>>> b1528103
                try:
                    res.channels.append(chn.project(cov[area_id]))
                except NotLoadedError:
                    LOG.warning("Channel "+str(chn.name)+" not loaded, "
                                "thus not projected.")
        
        # Compose with image object
        try:
            if res._CompositerClass is not None:
                # Pass weak ref to compositor to allow garbage collection
                res.image = res._CompositerClass(weakref.proxy(res))
        except AttributeError:
            pass
        
        return res

def assemble_swaths(swath_list):
    """Assemble the scene objects listed in *swath_list* and returns the
    resulting scene object.
    """
    channels = set([])
    for swt in swath_list:
        channels |= set([chn.name for chn in swt.loaded_channels()])
    
    new_swath = copy.deepcopy(swath_list[0])
    loaded_channels = set([chn.name for chn in new_swath.loaded_channels()])
    all_mask = np.ma.masked_all_like(list(new_swath.loaded_channels())[0].data)
    
    for chn in channels - loaded_channels:
        new_swath[chn] = all_mask
        
    for swt in swath_list[1:]:
        for chn in new_swath.loaded_channels():
            if swt[chn.name].is_loaded():
                chn.data = np.ma.concatenate((chn.data,
                                              swt[chn.name].data))
            else:
                chn.data = np.ma.concatenate((chn.data, all_mask))
                
        new_swath.lon = np.ma.concatenate((new_swath.lon,
                                           swt.lon))
        new_swath.lat = np.ma.concatenate((new_swath.lat,
                                           swt.lat))

    return new_swath<|MERGE_RESOLUTION|>--- conflicted
+++ resolved
@@ -548,35 +548,23 @@
                 if area_id not in cov:
                     if(isinstance(chn.area, str) and
                        chn.area.startswith("swath_")):
-<<<<<<< HEAD
-                        cov[chn.area] = \
+
+                        cov[area_id] = \
                             mpop.projector.Projector(
                             chn.area,
                             dest_area,
                             self.get_lat_lon(chn.resolution),
                             mode=mode)
                     else:
-                        cov[chn.area] = mpop.projector.Projector(chn.area,
-                                                                 dest_area,
-                                                                 mode=mode)
+                        cov[area_id] = mpop.projector.Projector(chn.area,
+                                                                dest_area,
+                                                                mode=mode)
                     if precompute:
                         try:
-                            cov[chn.area].save()
+                            cov[area_id].save()
                         except IOError:
                             LOG.exception("Could not save projection.")
-=======
-                        cov[area_id] = \
-                            Projector(chn.area,
-                                      dest_area,
-                                      self.get_lat_lon(chn.resolution),
-                                      mode=mode)
-                    else:
-                        cov[area_id] = Projector(chn.area,
-                                                  dest_area,
-                                                  mode=mode)
-                    if precompute:
-                        cov[area_id].save()
->>>>>>> b1528103
+
                 try:
                     res.channels.append(chn.project(cov[area_id]))
                 except NotLoadedError:
