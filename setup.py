--- conflicted
+++ resolved
@@ -43,11 +43,7 @@
             'dask[array] >=0.17.1', 'pyproj', 'zarr']
 
 test_requires = ['behave', 'h5py', 'netCDF4', 'pyhdf', 'imageio', 'libtiff',
-<<<<<<< HEAD
-                 'rasterio', 'geoviews', 'trollimage']
-=======
-                 'rasterio', 'geoviews', 'pycoast', 'pydecorate']
->>>>>>> f4245d71
+                 'rasterio', 'geoviews', 'pycoast', 'pydecorate', 'trollimage']
 
 if sys.version < '3.0':
     test_requires.append('mock')
